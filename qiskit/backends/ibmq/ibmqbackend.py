--- conflicted
+++ resolved
@@ -18,22 +18,6 @@
 from qiskit.backends import BaseBackend
 from qiskit.backends.ibmq.ibmqjob import IBMQJob, IBMQJobPreQobj
 from qiskit.backends import JobStatus
-
-# FIXME (new_backend_names): these two dicts are placed here to avoid cyclic
-# imports. Once fixed, their place should be `ibmqprovider.py`.
-
-# Dict with the form {'new_name': 'previous_name'}
-ALIASED_BACKEND_NAMES = {
-    'ibmq_5_yorktown': 'ibmqx2',
-    'ibmq_5_tenerife': 'ibmqx4',
-    'ibmq_16_rueschlikon': 'ibmqx5',
-    'ibmq_20_austin': 'QS1_1'
-}
-
-# Dict with the form {'previous_name': 'new_name'}
-ALIASED_BACKEND_NAMES_REVERSED = {name: alias for alias, name in
-                                  ALIASED_BACKEND_NAMES.items()}
-
 
 logger = logging.getLogger(__name__)
 
@@ -100,11 +84,7 @@
                       "use backend.properties() instead.", DeprecationWarning)
 
         try:
-<<<<<<< HEAD
-            backend_name = self._name_for_api
-=======
             backend_name = self.name()
->>>>>>> 4bccfbb7
             calibrations = self._api.backend_calibration(backend_name)
             # FIXME a hack to remove calibration data that is none.
             # Needs to be fixed in api
@@ -119,9 +99,6 @@
             new_key = _camel_case_to_snake_case(key)
             calibrations_edit[new_key] = vals
 
-        calibrations_edit = self._update_dict_name_from_api(calibrations_edit,
-                                                            field='backend')
-
         return calibrations_edit
 
     def parameters(self):
@@ -139,11 +116,7 @@
                       "use backend.properties() instead.", DeprecationWarning)
 
         try:
-<<<<<<< HEAD
-            backend_name = self._name_for_api
-=======
             backend_name = self.name()
->>>>>>> 4bccfbb7
             parameters = self._api.backend_parameters(backend_name)
             # FIXME a hack to remove parameters data that is none.
             # Needs to be fixed in api
@@ -157,9 +130,6 @@
         for key, vals in parameters.items():
             new_key = _camel_case_to_snake_case(key)
             parameters_edit[new_key] = vals
-
-        parameters_edit = self._update_dict_name_from_api(parameters_edit,
-                                                          field='backend')
 
         return parameters_edit
 
@@ -194,11 +164,7 @@
             LookupError: If status for the backend can't be found.
         """
         try:
-<<<<<<< HEAD
-            backend_name = self._name_for_api
-=======
             backend_name = self.configuration()['name']
->>>>>>> 4bccfbb7
             status = self._api.backend_status(backend_name)
             # FIXME a hack to rename the key. Needs to be fixed in api
             status['name'] = status['backend']
@@ -211,8 +177,6 @@
             if status['name'] == 'ibmqx_hpc_qasm_simulator':
                 status['available'] = True
 
-            status = self._update_dict_name_from_api(status)
-
             # FIXME: this needs to be replaced at the API level - eventually
             # it will.
             if 'available' in status:
@@ -260,14 +224,8 @@
         Raises:
             IBMQBackendValueError: status keyword value unrecognized
         """
-<<<<<<< HEAD
-        backend_name = self._name_for_api
-
-        api_filter = {}
-=======
         backend_name = self.configuration()['name']
         api_filter = {'backend.name': backend_name}
->>>>>>> 4bccfbb7
         if status:
             if isinstance(status, str):
                 status = JobStatus[status]
@@ -327,40 +285,6 @@
                         creation_date=job_info.get('creationDate'))
         return job
 
-<<<<<<< HEAD
-    @property
-    def _name_for_api(self):
-        """
-        Return the backend name as used in the API.
-
-        FIXME (new_backend_names): a hack to show the new device display
-        names. Needs to be fixed in the API.
-
-        Returns:
-            str: name valid for the api
-        """
-        return ALIASED_BACKEND_NAMES.get(self.name) or self.name
-
-    def _update_dict_name_from_api(self, status, field='name'):
-        """
-        Update a dict['name'] with an aliased (new) backend name.
-
-        Args:
-            status (dict): dict with optionally a 'name' key.
-            field (str): the field to replace in the dict.
-
-        FIXME (new_backend_names): a hack to show the new device display
-        names. Needs to be fixed in the API.
-
-        Returns:
-            dict: dict with the 'name' replaced.
-        """
-        if field in status.keys():
-            status[field] = ALIASED_BACKEND_NAMES_REVERSED.get(
-                status[field]) or status[field]
-
-        return status
-=======
     def __repr__(self):
         credentials_info = ''
         if self.hub:
@@ -368,7 +292,6 @@
                                                    self.project)
         return "<{}('{}') from IBMQ({})>".format(
             self.__class__.__name__, self.name(), credentials_info)
->>>>>>> 4bccfbb7
 
 
 class IBMQBackendError(QISKitError):
